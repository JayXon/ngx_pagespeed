--- conflicted
+++ resolved
@@ -106,12 +106,8 @@
   // Nginx-specific options.
   add_ngx_option(
       "", &NgxRewriteOptions::statistics_path_, "nsp", kStatisticsPath,
-<<<<<<< HEAD
       kServerScope, "Set the statistics path. Ex: /ngx_pagespeed_statistics",
       false);
-=======
-      kServerScope, "Set the statistics path. Ex: /ngx_pagespeed_statistics");
->>>>>>> 458a2f52
   add_ngx_option(
       "", &NgxRewriteOptions::global_statistics_path_, "ngsp",
       kGlobalStatisticsPath, kProcessScope,
@@ -119,7 +115,6 @@
       false);
   add_ngx_option(
       "", &NgxRewriteOptions::console_path_, "ncp", kConsolePath, kServerScope,
-<<<<<<< HEAD
       "Set the console path. Ex: /pagespeed_console", false);
   add_ngx_option(
       "", &NgxRewriteOptions::messages_path_, "nmp", kMessagesPath,
@@ -128,15 +123,6 @@
   add_ngx_option(
       "", &NgxRewriteOptions::admin_path_, "nap", kAdminPath,
       kServerScope, "Set the admin path.  Ex: /pagespeed_admin", false);
-=======
-      "Set the console path. Ex: /pagespeed_console");
-  add_ngx_option(
-      "", &NgxRewriteOptions::messages_path_, "nmp", kMessagesPath,
-      kServerScope, "Set the messages path.  Ex: /ngx_pagespeed_message");
-  add_ngx_option(
-      "", &NgxRewriteOptions::admin_path_, "nap", kAdminPath,
-      kServerScope, "Set the admin path.  Ex: /pagespeed_admin");
->>>>>>> 458a2f52
   add_ngx_option(
       "", &NgxRewriteOptions::global_admin_path_, "ngap", kGlobalAdminPath,
       kProcessScope, "Set the global admin path.  Ex: /pagespeed_global_admin",
@@ -381,7 +367,6 @@
         return const_cast<char*>(
             "ProcessScriptVariables is only allowed at the top level");
       }
-<<<<<<< HEAD
     } else {
       result = ParseAndSetOptionFromName1(directive, arg, &msg, handler);
       if (result == RewriteOptions::kOptionNameUnknown) {
@@ -392,57 +377,6 @@
             &msg,
             handler);
       }
-=======
-    } else if (IsDirective(directive, "UseNativeFetcher")) {
-      result = ParseAndSetOptionHelper<NgxRewriteDriverFactory>(
-          arg, driver_factory,
-          &NgxRewriteDriverFactory::set_use_native_fetcher);
-    } else if (IsDirective(directive, "RateLimitBackgroundFetches")) {
-      result = ParseAndSetOptionHelper<NgxRewriteDriverFactory>(
-          arg, driver_factory,
-          &NgxRewriteDriverFactory::set_rate_limit_background_fetches);
-    } else if (IsDirective(directive, "ForceCaching")) {
-      result = ParseAndSetOptionHelper<SystemRewriteDriverFactory>(
-          arg, driver_factory,
-          &SystemRewriteDriverFactory::set_force_caching);
-    } else if (IsDirective(directive, "ListOutstandingUrlsOnError")) {
-      result = ParseAndSetOptionHelper<SystemRewriteDriverFactory>(
-          arg, driver_factory,
-          &SystemRewriteDriverFactory::list_outstanding_urls_on_error);
-    } else if (IsDirective(directive, "TrackOriginalContentLength")) {
-      result = ParseAndSetOptionHelper<SystemRewriteDriverFactory>(
-          arg, driver_factory,
-          &SystemRewriteDriverFactory::set_track_original_content_length);
-    } else if (IsDirective(directive, "StaticAssetPrefix")) {
-      driver_factory->set_static_asset_prefix(arg);
-      result = RewriteOptions::kOptionOk;
-    } else if (StringCaseEqual("ProcessScriptVariables", args[0])) {
-      if (scope == RewriteOptions::kProcessScopeStrict) {
-        if (StringCaseEqual(arg, "on")) {
-          if (driver_factory->SetProcessScriptVariables(true)) {
-            result = RewriteOptions::kOptionOk;
-          } else {
-            return const_cast<char*>(
-                "pagespeed ProcessScriptVariables: can only be set once");
-          }
-        } else if (StringCaseEqual(arg, "off")) {
-          if (driver_factory->SetProcessScriptVariables(false)) {
-            result = RewriteOptions::kOptionOk;
-          } else {
-            return const_cast<char*>(
-                "pagespeed ProcessScriptVariables: can only be set once");
-          }
-        } else {
-          return const_cast<char*>(
-              "pagespeed ProcessScriptVariables: invalid value");
-        }
-      } else {
-        return const_cast<char*>(
-            "ProcessScriptVariables is only allowed at the top level");
-      }
-    } else {
-      result = ParseAndSetOptionFromName1(directive, arg, &msg, handler);
->>>>>>> 458a2f52
     }
   } else if (n_args == 3) {
     result = ParseAndSetOptionFromName2(directive, args[1], args[2],
