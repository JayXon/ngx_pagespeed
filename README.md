![ngx_pagespeed](https://lh6.googleusercontent.com/-qufedJIJq7Y/UXEvVYxyYvI/AAAAAAAADo8/JHDFQhs91_c/s401/04_ngx_pagespeed.png)

ngx_pagespeed speeds up your site and reduces page load time by automatically
applying web performance best practices to pages and associated assets (CSS,
JavaScript, images) without requiring you to modify your existing content or
workflow. Features include:

- Image optimization: stripping meta-data, dynamic resizing, recompression
- CSS & JavaScript minification, concatenation, inlining, and outlining
- Small resource inlining
- Deferring image and JavaScript loading
- HTML rewriting
- Cache lifetime extension
- and
  [more](https://developers.google.com/speed/docs/mod_pagespeed/config_filters)

To see ngx_pagespeed in action, with example pages for each of the
optimizations, see our <a href="http://ngxpagespeed.com">demonstration site</a>.

## How to build

Because nginx does not support dynamic loading of modules, you need to compile
nginx from source to add ngx_pagespeed. Alternatively, if you're using Tengine you can [install ngx_pagespeed without
recompiling Tengine](https://github.com/pagespeed/ngx_pagespeed/wiki/Using-ngx_pagespeed-with-Tengine).

1. Install dependencies:

   ```bash
   # These are for RedHat, CentOS, and Fedora.
   $ sudo yum install gcc-c++ pcre-dev pcre-devel zlib-devel make

   # These are for Debian. Ubuntu will be similar.
   $ sudo apt-get install build-essential zlib1g-dev libpcre3 libpcre3-dev
   ```

2. Download ngx_pagespeed:

   ```bash
   $ cd ~
   $ wget https://github.com/pagespeed/ngx_pagespeed/archive/release-1.6.29.5-beta.zip
   $ unzip release-1.6.29.5-beta.zip # or unzip release-1.6.29.5-beta
   $ cd ngx_pagespeed-release-1.6.29.5-beta/
   $ wget https://dl.google.com/dl/page-speed/psol/1.6.29.5.tar.gz
   $ tar -xzvf 1.6.29.5.tar.gz # expands to psol/
   ```

3. Download and build nginx:

   ```bash
   $ # check http://nginx.org/en/download.html for the latest version
<<<<<<< HEAD
   $ wget http://nginx.org/download/nginx-1.4.2.tar.gz
   $ tar -xvzf nginx-1.4.2.tar.gz
   $ cd nginx-1.4.2/
   $ ./configure --add-module=$HOME/ngx_pagespeed-release-1.6.29.3-beta
=======
   $ wget http://nginx.org/download/nginx-1.4.1.tar.gz
   $ tar -xvzf nginx-1.4.1.tar.gz
   $ cd nginx-1.4.1/
   $ ./configure --add-module=$HOME/ngx_pagespeed-release-1.6.29.5-beta
>>>>>>> b1127c2a
   $ make
   $ sudo make install
   ```

If this doesn't work see the [build
troubleshooting](https://github.com/pagespeed/ngx_pagespeed/wiki/Build-Troubleshooting) page.

This will use a binary PageSpeed Optimization Library, but it's also possible to
[build PSOL from
source](https://github.com/pagespeed/ngx_pagespeed/wiki/Building-PSOL-From-Source).

Note: ngx_pagespeed currently doesn't support Windows or MacOS because the
underlying PSOL library doesn't.

## How to use

In your `nginx.conf`, add to the main or server block:

```nginx
pagespeed on;

# needs to exist and be writable by nginx
pagespeed FileCachePath /var/ngx_pagespeed_cache;
```

In every server block where pagespeed is enabled add:

```apache
#  Ensure requests for pagespeed optimized resources go to the pagespeed
#  handler and no extraneous headers get set.
location ~ "\.pagespeed\.([a-z]\.)?[a-z]{2}\.[^.]{10}\.[^.]+" { add_header "" ""; }
location ~ "^/ngx_pagespeed_static/" { }
location ~ "^/ngx_pagespeed_beacon$" { }
location /ngx_pagespeed_statistics { allow 127.0.0.1; deny all; }
location /ngx_pagespeed_message { allow 127.0.0.1; deny all; }
location /pagespeed_console { allow 127.0.0.1; deny all; }
```

To confirm that the module is loaded, fetch a page and check that you see the
`X-Page-Speed` header:

```bash
$ curl -I 'http://localhost:8050/some_page/' | grep X-Page-Speed
X-Page-Speed: 1.6.29.5-...
```

Looking at the source of a few pages you should see various changes, such as
urls being replaced with new ones like `yellow.css.pagespeed.ce.lzJ8VcVi1l.css`.

For complete documentation, see [Using
PageSpeed](https://developers.google.com/speed/pagespeed/module/using).

There are extensive system tests which cover most of ngx_pagespeed's
functionality.  Consider [testing your
installation](https://github.com/pagespeed/ngx_pagespeed/wiki/Testing).

For feedback, questions, and to follow
the progress of the project:

- [ngx-pagespeed-discuss mailing
  list](https://groups.google.com/forum/#!forum/ngx-pagespeed-discuss)
- [ngx-pagespeed-announce mailing
  list](https://groups.google.com/forum/#!forum/ngx-pagespeed-announce)<|MERGE_RESOLUTION|>--- conflicted
+++ resolved
@@ -48,17 +48,10 @@
 
    ```bash
    $ # check http://nginx.org/en/download.html for the latest version
-<<<<<<< HEAD
    $ wget http://nginx.org/download/nginx-1.4.2.tar.gz
    $ tar -xvzf nginx-1.4.2.tar.gz
    $ cd nginx-1.4.2/
-   $ ./configure --add-module=$HOME/ngx_pagespeed-release-1.6.29.3-beta
-=======
-   $ wget http://nginx.org/download/nginx-1.4.1.tar.gz
-   $ tar -xvzf nginx-1.4.1.tar.gz
-   $ cd nginx-1.4.1/
    $ ./configure --add-module=$HOME/ngx_pagespeed-release-1.6.29.5-beta
->>>>>>> b1127c2a
    $ make
    $ sudo make install
    ```
